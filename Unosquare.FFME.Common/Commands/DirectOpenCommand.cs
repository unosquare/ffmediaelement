﻿namespace Unosquare.FFME.Commands
{
    using Core;
    using Decoding;
    using Shared;
    using System;

    /// <summary>
    /// The Open Command Implementation
    /// </summary>
    /// <seealso cref="DirectCommandBase" />
    internal sealed class DirectOpenCommand : DirectCommandBase
    {
        private Exception ExceptionResult;

        /// <summary>
        /// Initializes a new instance of the <see cref="DirectOpenCommand" /> class.
        /// </summary>
        /// <param name="mediaCore">The manager.</param>
        /// <param name="source">The source.</param>
        public DirectOpenCommand(MediaEngine mediaCore, Uri source)
            : base(mediaCore)
        {
            Source = source;
            CommandType = CommandType.Open;
        }

        /// <summary>
        /// Initializes a new instance of the <see cref="DirectOpenCommand"/> class.
        /// </summary>
        /// <param name="mediaCore">The manager.</param>
        /// <param name="inputStream">The custom implementation of an input stream.</param>
        public DirectOpenCommand(MediaEngine mediaCore, IMediaInputStream inputStream)
            : base(mediaCore)
        {
            InputStream = inputStream;
            Source = inputStream.StreamUri;
            CommandType = CommandType.Open;
        }

        /// <inheritdoc />
        public override CommandType CommandType { get; }

        /// <summary>
        /// Gets the source uri of the media stream.
        /// </summary>
        public Uri Source { get; }

        /// <summary>
        /// Gets the custom input stream object when the open command
        /// was instantiated using a stream and not a URI.
        /// </summary>
        public IMediaInputStream InputStream { get; }

        /// <inheritdoc />
        public override void PostProcess()
        {
            MediaCore.State.UpdateFixedContainerProperties();

            if (ExceptionResult == null)
            {
                MediaCore.State.UpdateMediaState(PlaybackStatus.Stop);
                MediaCore.SendOnMediaOpened();
            }
            else
            {
                MediaCore.ResetPosition();
                MediaCore.State.UpdateMediaState(PlaybackStatus.Close);
                MediaCore.SendOnMediaFailed(ExceptionResult);
            }

            this.LogDebug(Aspects.EngineCommand, $"{CommandType} Completed");
        }

        /// <inheritdoc />
        protected override void PerformActions()
        {
            // Notify Media will start opening
            this.LogDebug(Aspects.EngineCommand, $"{CommandType} Entered");
            var m = MediaCore;
            try
            {
                // TODO: Sometimes when the stream can't be read, the sample player stays as if it were trying to open
                // until the interrupt timeout occurs but and the Real-Time Clock continues. Strange behavior. Investigate more.

                // Signal the initial state
                m.State.ResetAll();
                m.State.UpdateSource(Source);

                // Register FFmpeg libraries if not already done
                if (MediaEngine.LoadFFmpeg())
                {
                    // Log an init message
                    this.LogInfo(Aspects.EngineCommand,
                        $"{nameof(FFInterop)}.{nameof(FFInterop.Initialize)}: FFmpeg v{MediaEngine.FFmpegVersionInfo}");
                }

                // Create a default stream container configuration object
                var containerConfig = new ContainerConfiguration();

                // Convert the URI object to something the Media Container understands (Uri to String)
<<<<<<< HEAD
                var mediaUrl = Source.OriginalString;
=======
                var mediaUrl = Uri.EscapeUriString(Source.ToString());
>>>>>>> aaad702c

                // When opening via URL (and not via custom input stream), fix up the protocols and stuff
                if (InputStream == null)
                {
                    try
                    {
                        // the async protocol prefix allows for increased performance for local files.
                        // or anything that is file-system related
                        if (Source.IsFile || Source.IsUnc)
                        {
                            // Set the default protocol Prefix
                            // containerConfig.ProtocolPrefix = "async";
                            mediaUrl = Source.LocalPath;
                        }
                    }
                    catch { /* Ignore exception and continue */ }

                    // Support device URLs
                    // GDI GRAB: Example URI: device://gdigrab?desktop
                    if (string.IsNullOrWhiteSpace(Source.Scheme) == false
                        && (Source.Scheme.Equals("format") || Source.Scheme.Equals("device"))
                        && string.IsNullOrWhiteSpace(Source.Host) == false
                        && string.IsNullOrWhiteSpace(containerConfig.ForcedInputFormat)
                        && string.IsNullOrWhiteSpace(Source.Query) == false)
                    {
                        // Update the Input format and container input URL
                        // It is also possible to set some input options as follows:
                        // ReSharper disable once CommentTypo
                        // streamOptions.PrivateOptions["framerate"] = "20";
                        containerConfig.ForcedInputFormat = Source.Host;
                        mediaUrl = Uri.UnescapeDataString(Source.Query).TrimStart('?');
                        this.LogInfo(Aspects.EngineCommand,
                            $"Media URI will be updated. Input Format: {Source.Host}, Input Argument: {mediaUrl}");
                    }
                }

                // Allow the stream input options to be changed
                m.SendOnMediaInitializing(containerConfig, mediaUrl);

                // Instantiate the internal container using either a URL (default) or a custom input stream.
                m.Container = InputStream == null ?
                    new MediaContainer(mediaUrl, containerConfig, m) :
                    new MediaContainer(InputStream, containerConfig, m);

                // Notify the user media is opening and allow for media options to be modified
                // Stuff like audio and video filters and stream selection can be performed here.
                m.State.UpdateFixedContainerProperties();
                m.SendOnMediaOpening();

                // Side-load subtitles if requested
                m.PreLoadSubtitles();

                // Get the main container open
                m.Container.Open();

                // Reset buffering properties
                m.State.UpdateFixedContainerProperties();
                m.State.InitializeBufferingStatistics();

                // Packet Buffer Notification Callbacks
                m.Container.Components.OnPacketQueueChanged = (op, packet, mediaType, state) =>
                {
                    m.State.UpdateBufferingStats(state.Length, state.Count, state.CountThreshold);
                    m.BufferChangedEvent.Complete();
                };

                // Check if we have at least audio or video here
                if (m.State.HasAudio == false && m.State.HasVideo == false)
                    throw new MediaContainerException("Unable to initialize at least one audio or video component from the input stream.");

                // Charge! We are good to go, fire up the worker threads!
                m.StartWorkers();
            }
            catch (Exception ex)
            {
                try { m.StopWorkers(); } catch { /* Ignore any exceptions and continue */ }
                try { m.Container?.Dispose(); } catch { /* Ignore any exceptions and continue */ }
                m.DisposePreloadedSubtitles();
                m.Container = null;
                ExceptionResult = ex;
            }
        }
    }
}<|MERGE_RESOLUTION|>--- conflicted
+++ resolved
@@ -99,11 +99,7 @@
                 var containerConfig = new ContainerConfiguration();
 
                 // Convert the URI object to something the Media Container understands (Uri to String)
-<<<<<<< HEAD
-                var mediaUrl = Source.OriginalString;
-=======
                 var mediaUrl = Uri.EscapeUriString(Source.ToString());
->>>>>>> aaad702c
 
                 // When opening via URL (and not via custom input stream), fix up the protocols and stuff
                 if (InputStream == null)
